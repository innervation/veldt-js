(function() {

    'use strict';

    var gulp = require('gulp');
    var runSequence = require('run-sequence');
    var source = require('vinyl-source-stream');
    var buffer = require('vinyl-buffer');
    var uglify = require('gulp-uglify');
    var browserify = require('browserify');
    var del = require('del');
    var jshint = require('gulp-jshint');
    var csso = require('gulp-csso');
    var concat = require('gulp-concat');
    var babel = require('babelify');

    var name = 'prism';
    var paths = {
        root: 'scripts/exports.js',
        styles: [
            'styles/main.css',
            'styles/**/*.css'
        ],
        scripts: [
            'scripts/**/*.js'
        ],
        build: 'build'
    };

<<<<<<< HEAD
=======
    var WATCHED_PROJECT = 'prism-app-template';
    var WATCHED_PATH = 'github.com/unchartedsoftware';
    var GO_PATH = process.env.GOPATH;
    var COPY_PATH = `${GO_PATH}/src/${WATCHED_PATH}/${WATCHED_PROJECT}/build/public/`;

    gulp.task('copy-build', [ 'build' ], function() {
        return gulp.src([
            `${paths.build}/${name}.js`,
            `${paths.build}/${name}.css`
        ]).pipe(gulp.dest(COPY_PATH));
    });

>>>>>>> dd0b08aa
    function handleError(err) {
        console.error(err);
        this.emit('end');
    }

    function bundle(b, output) {
        return b.bundle()
            .on('error', handleError)
            .pipe(source(output))
            .pipe(gulp.dest(paths.build));
    }

    function bundleMin(b, output) {
        return b.bundle()
            .on('error', handleError)
            .pipe(source(output))
            .pipe(buffer())
            .pipe(uglify())
            .pipe(gulp.dest(paths.build));
    }

    function build(root, output, minify) {
        var b = browserify(root, {
                debug: !minify,
                standalone: name
            }).transform(babel, {
                presets: [ 'es2015' ]
            });
        return (minify) ? bundleMin(b, output) : bundle(b, output);
    }

    gulp.task('clean', function () {
        del([ paths.build ]);
    });

    gulp.task('lint', function() {
        return gulp.src(paths.scripts)
            .pipe(jshint('.jshintrc'))
            .pipe(jshint.reporter('jshint-stylish'));
    });

    gulp.task('build-scripts', function() {
        return build(paths.root, `${name}.js`, false);
    });

    gulp.task('build-styles', function () {
        return gulp.src(paths.styles)
            .pipe(csso())
            .pipe(concat(`${name}.css`))
            .pipe(gulp.dest(paths.build));
    });

    gulp.task('build', function(done) {
        runSequence(
            [ 'clean', 'lint' ],
            [ 'build-scripts', 'build-styles' ],
            done);
    });

    gulp.task('default', [ 'build' ], function() {
    });

}());<|MERGE_RESOLUTION|>--- conflicted
+++ resolved
@@ -27,21 +27,6 @@
         build: 'build'
     };
 
-<<<<<<< HEAD
-=======
-    var WATCHED_PROJECT = 'prism-app-template';
-    var WATCHED_PATH = 'github.com/unchartedsoftware';
-    var GO_PATH = process.env.GOPATH;
-    var COPY_PATH = `${GO_PATH}/src/${WATCHED_PATH}/${WATCHED_PROJECT}/build/public/`;
-
-    gulp.task('copy-build', [ 'build' ], function() {
-        return gulp.src([
-            `${paths.build}/${name}.js`,
-            `${paths.build}/${name}.css`
-        ]).pipe(gulp.dest(COPY_PATH));
-    });
-
->>>>>>> dd0b08aa
     function handleError(err) {
         console.error(err);
         this.emit('end');
