--- conflicted
+++ resolved
@@ -26,11 +26,7 @@
         build: 'build'
     };
 
-<<<<<<< HEAD
     var WATCHED_PROJECT = 'graph-app';
-=======
-    var WATCHED_PROJECT = 'yemen-hackathon';
->>>>>>> acaabac5
     var GO_PATH = process.env.GOPATH;
     var COPY_PATH = GO_PATH + '/src/github.com/unchartedsoftware/' + WATCHED_PROJECT + '/build/public/';
 
