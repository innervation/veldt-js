--- conflicted
+++ resolved
@@ -88,11 +88,11 @@
             this.highlight = null;
         },
 
-        setSelection: function (word) {
+        setHighlight: function (word) {
             this.clearSelection();
             // Highlight selected word
             $(this._container).addClass('highlight');
-            $('.word-histogram-entry[data-word=' + word + ']').addClass('highlight');
+            $('.word-histogram-entry[data-word="' + word + '"]').addClass('highlight');
             this.highlight = word;
         },
 
@@ -147,10 +147,7 @@
             }
             var word = target.attr('data-word');
             if (word) {
-<<<<<<< HEAD
-                $(this._container).addClass('highlight');
-                $('.word-histogram-entry[data-word="' + word + '"]').addClass('highlight');
-                this.highlight = word;
+                this.setHighlight(word);
                 var $parent = target.parents('.leaflet-html-tile');
                 // fire event
                 this.fire('click', {
@@ -162,20 +159,6 @@
                     type: 'word-histogram',
                     layer: this
                 });
-=======
-                this.setSelection(word);
-                if (this.options.handlers.click) {
-                    var $parent = target.parents('.leaflet-html-tile');
-                    this.options.handlers.click(target, {
-                        value: word,
-                        x: parseInt($parent.attr('data-x'), 10),
-                        y: parseInt($parent.attr('data-y'), 10),
-                        z: this._map.getZoom(),
-                        type: 'word-histogram',
-                        layer: this
-                    });
-                }
->>>>>>> 1a5a318c
             } else {
                 this.clearSelection();
             }
