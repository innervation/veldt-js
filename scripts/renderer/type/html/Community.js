(function() {

    'use strict';

    let HTML = require('../../core/HTML');
    let TILE_SIZE = 256;

    let Community = HTML.extend({

<<<<<<< HEAD
=======
        _getBinCoordFromCartesian: function(px, py, zoom) {
            // Coords are named lon/lat, but are actually in the range [0, 255].
            // The Leaflet map is setup to use a custom projection to reflect this on
            // creation.
            let layerPt = this._getLayerPointFromLonLat({
                'lon': px,
                'lat': py
            }, zoom);
            let res =  this.getBinCoordFromLayerPoint(layerPt, 256);
            return res;
        },

        // render community rings
        renderTile: function(container, data, coord) {
            if (!data) {
                return;
            }
            let dataView = new DataView(data);
            let decoder = new TextDecoder('utf-8');
            let decodedString = decoder.decode(dataView);
            let jsonObj = JSON.parse(decodedString);

            let divs = $();
            _.forEach(jsonObj.communities, community => {
                if (community.numNodes > 1) {
                    let div = this._createRingDiv(
                        community.radius,
                        community.coords,
                        coord.z,
                        'community-ring');
                    div.data('communityData', community);
                    divs = divs.add(div);
                }
            });
            $(container).append(divs);
        },

>>>>>>> 3c9fe8df
        // forward community metadata string to app level mousemove handler when pointer is
        // over a community ring
        onMouseOver: function(e) {
            let target = $(e.originalEvent.target);
            let data = target.data('communityData');
            let value = {name: data.metadata, count: data.numNodes};
            if (!value) {
                value = {};
            }
            this.fire('mouseover', {
                elem: e.originalEvent.target,
                value: value,
                type: 'community',
                layer: this
            });
        },

        // forward cleared string to app level mousemove handler when pointer moves off
        // a community ring
        onMouseOut: function(e) {
            this.fire('mouseout', {
                elem: e.originalEvent.target,
                type: 'community',
                layer: this
            });
        },

<<<<<<< HEAD
        _createRingDiv: function(community, coord, className) {
            let radius = Math.max(4, community.radius * Math.pow(2, coord.z));
            let diameter = radius * 2;
            let left = community.pixel.x % TILE_SIZE;
            let top = community.pixel.y % TILE_SIZE;
            return $(
                `
                <div class="${className}" style="
                    left: ${left - radius}px;
                    top: ${top - radius}px;
                    width: ${diameter}px;
                    height: ${diameter}px;">
=======
        // forward click event to app level click handler
        onClick: function(e) {
            let data = $(e.originalEvent.target).data('communityData');
            this.fire('click', {
                elem: e.originalEvent.target,
                value: data, 
                type: 'community',
                layer: this
            });
        },

        _createRingDiv: function(communityRadius, communityCoords, zoomLevel, className) {
            let radius = Math.max(4, communityRadius * Math.pow(2, zoomLevel));
            let offset = radius;
            let binCoord = this._getBinCoordFromCartesian(
                communityCoords[0],
                communityCoords[1],
                zoomLevel);
            let left = binCoord.x;
            let top = binCoord.y;

            return $(
                `
                <div class="${className}" style="
                    left: ${left - offset}px;
                    top: ${top - offset}px;
                    width: ${radius * 2}px;
                    height: ${radius * 2}px;">
>>>>>>> 3c9fe8df
                </div>
                `);
        },

        renderTile: function(container, data, coord) {
            if (!data) {
                return;
            }
            let divs = $();
            data.forEach(community => {
                if (community.numNodes > 1) {
                    let div = this._createRingDiv(
                        community,
                        coord,
                        'community-ring');
                    div.data('name', community.metadata);
                    div.data('count', community.numNodes);
                    divs = divs.add(div);
                }
            });
            $(container).append(divs);
        }

    });

    module.exports = Community;

}());<|MERGE_RESOLUTION|>--- conflicted
+++ resolved
@@ -7,46 +7,6 @@
 
     let Community = HTML.extend({
 
-<<<<<<< HEAD
-=======
-        _getBinCoordFromCartesian: function(px, py, zoom) {
-            // Coords are named lon/lat, but are actually in the range [0, 255].
-            // The Leaflet map is setup to use a custom projection to reflect this on
-            // creation.
-            let layerPt = this._getLayerPointFromLonLat({
-                'lon': px,
-                'lat': py
-            }, zoom);
-            let res =  this.getBinCoordFromLayerPoint(layerPt, 256);
-            return res;
-        },
-
-        // render community rings
-        renderTile: function(container, data, coord) {
-            if (!data) {
-                return;
-            }
-            let dataView = new DataView(data);
-            let decoder = new TextDecoder('utf-8');
-            let decodedString = decoder.decode(dataView);
-            let jsonObj = JSON.parse(decodedString);
-
-            let divs = $();
-            _.forEach(jsonObj.communities, community => {
-                if (community.numNodes > 1) {
-                    let div = this._createRingDiv(
-                        community.radius,
-                        community.coords,
-                        coord.z,
-                        'community-ring');
-                    div.data('communityData', community);
-                    divs = divs.add(div);
-                }
-            });
-            $(container).append(divs);
-        },
-
->>>>>>> 3c9fe8df
         // forward community metadata string to app level mousemove handler when pointer is
         // over a community ring
         onMouseOver: function(e) {
@@ -74,7 +34,17 @@
             });
         },
 
-<<<<<<< HEAD
+        // forward click event to app level click handler
+        onClick: function(e) {
+            let data = $(e.originalEvent.target).data('communityData');
+            this.fire('click', {
+                elem: e.originalEvent.target,
+                value: data,
+                type: 'community',
+                layer: this
+            });
+        },
+
         _createRingDiv: function(community, coord, className) {
             let radius = Math.max(4, community.radius * Math.pow(2, coord.z));
             let diameter = radius * 2;
@@ -87,36 +57,6 @@
                     top: ${top - radius}px;
                     width: ${diameter}px;
                     height: ${diameter}px;">
-=======
-        // forward click event to app level click handler
-        onClick: function(e) {
-            let data = $(e.originalEvent.target).data('communityData');
-            this.fire('click', {
-                elem: e.originalEvent.target,
-                value: data, 
-                type: 'community',
-                layer: this
-            });
-        },
-
-        _createRingDiv: function(communityRadius, communityCoords, zoomLevel, className) {
-            let radius = Math.max(4, communityRadius * Math.pow(2, zoomLevel));
-            let offset = radius;
-            let binCoord = this._getBinCoordFromCartesian(
-                communityCoords[0],
-                communityCoords[1],
-                zoomLevel);
-            let left = binCoord.x;
-            let top = binCoord.y;
-
-            return $(
-                `
-                <div class="${className}" style="
-                    left: ${left - offset}px;
-                    top: ${top - offset}px;
-                    width: ${radius * 2}px;
-                    height: ${radius * 2}px;">
->>>>>>> 3c9fe8df
                 </div>
                 `);
         },
@@ -132,8 +72,7 @@
                         community,
                         coord,
                         'community-ring');
-                    div.data('name', community.metadata);
-                    div.data('count', community.numNodes);
+                    div.data('communityData', community);
                     divs = divs.add(div);
                 }
             });
