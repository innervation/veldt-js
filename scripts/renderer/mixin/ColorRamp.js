(function() {

    'use strict';

    var NUM_GRADIENT_STEPS = 100;

    function rgb2lab(rgb) {
        var r = rgb[0] > 0.04045 ? Math.pow((rgb[0] + 0.055) / 1.055, 2.4) : rgb[0] / 12.92;
        var g = rgb[1] > 0.04045 ? Math.pow((rgb[1] + 0.055) / 1.055, 2.4) : rgb[1] / 12.92;
        var b = rgb[2] > 0.04045 ? Math.pow((rgb[2] + 0.055) / 1.055, 2.4) : rgb[2] / 12.92;
        //Observer. = 2°, Illuminant = D65
        var x = r * 0.4124564 + g * 0.3575761 + b * 0.1804375;
        var y = r * 0.2126729 + g * 0.7151522 + b * 0.0721750;
        var z = r * 0.0193339 + g * 0.1191920 + b * 0.9503041;
        x = x / 0.95047; // Observer= 2°, Illuminant= D65
        y = y / 1.00000;
        z = z / 1.08883;
        x = x > 0.008856 ? Math.pow(x, 1 / 3) : (7.787037 * x) + (16 / 116);
        y = y > 0.008856 ? Math.pow(y, 1 / 3) : (7.787037 * y) + (16 / 116);
        z = z > 0.008856 ? Math.pow(z, 1 / 3) : (7.787037 * z) + (16 / 116);
        return [(116 * y) - 16,
            500 * (x - y),
            200 * (y - z),
            rgb[3]];
    }

    function lab2rgb(lab) {
        var y = (lab[0] + 16) / 116;
        var x = y + lab[1] / 500;
        var z = y - lab[2] / 200;
        x = x > 0.206893034 ? x * x * x : (x - 4 / 29) / 7.787037;
        y = y > 0.206893034 ? y * y * y : (y - 4 / 29) / 7.787037;
        z = z > 0.206893034 ? z * z * z : (z - 4 / 29) / 7.787037;
        x = x * 0.95047; // Observer= 2°, Illuminant= D65
        y = y * 1.00000;
        z = z * 1.08883;
        var r = x * 3.2404542 + y * -1.5371385 + z * -0.4985314;
        var g = x * -0.9692660 + y * 1.8760108 + z * 0.0415560;
        var b = x * 0.0556434 + y * -0.2040259 + z * 1.0572252;
        r = r > 0.00304 ? 1.055 * Math.pow(r, 1 / 2.4) - 0.055 : 12.92 * r;
        g = g > 0.00304 ? 1.055 * Math.pow(g, 1 / 2.4) - 0.055 : 12.92 * g;
        b = b > 0.00304 ? 1.055 * Math.pow(b, 1 / 2.4) - 0.055 : 12.92 * b;
        return [Math.max(Math.min(r, 1), 0), Math.max(Math.min(g, 1), 0), Math.max(Math.min(b, 1), 0), lab[3]];
    }

    function distance(c1, c2) {
        return Math.sqrt(
            (c1[0] - c2[0]) * (c1[0] - c2[0]) +
            (c1[1] - c2[1]) * (c1[1] - c2[1]) +
            (c1[2] - c2[2]) * (c1[2] - c2[2]) +
            (c1[3] - c2[3]) * (c1[3] - c2[3]));
    }

    var GRADIENT_STEPS = 200;

    var buildFlatLookupTable = function(color) {
        var output = [];
        for (var i = 0; i < GRADIENT_STEPS; i++) {
            output.push(color);
        }
        return output;
    };

    // Interpolate between a set of colors using even perceptual distance and interpolation in CIE L*a*b* space
    var buildPerceptualLookupTable = function(baseColors) {
        var buffer = new ArrayBuffer(NUM_GRADIENT_STEPS * 4 * 4);
        var outputGradient = new Float32Array(buffer);
        // Calculate perceptual spread in L*a*b* space
        var labs = _.map(baseColors, function(color) {
            return rgb2lab([color[0] / 255, color[1] / 255, color[2] / 255, color[3] / 255]);
        });
        var distances = _.map(labs, function(color, index, colors) {
            return index > 0 ? distance(color, colors[index - 1]) : 0;
        });
        // Calculate cumulative distances in [0,1]
        var totalDistance = _.reduce(distances, function(a, b) {
            return a + b;
        }, 0);
        distances = _.map(distances, function(d) {
            return d / totalDistance;
        });
        var distanceTraversed = 0;
        var key = 0;
        var progress;
        var stepProgress;
        var rgb;
        for (var i = 0; i < NUM_GRADIENT_STEPS; i++) {
            progress = i / (NUM_GRADIENT_STEPS - 1);
            if (progress > distanceTraversed + distances[key + 1] && key + 1 < labs.length - 1) {
                key += 1;
                distanceTraversed += distances[key];
            }
            stepProgress = (progress - distanceTraversed) / distances[key + 1];
            rgb = lab2rgb([
                labs[key][0] + (labs[key + 1][0] - labs[key][0]) * stepProgress,
                labs[key][1] + (labs[key + 1][1] - labs[key][1]) * stepProgress,
                labs[key][2] + (labs[key + 1][2] - labs[key][2]) * stepProgress,
                labs[key][3] + (labs[key + 1][3] - labs[key][3]) * stepProgress
            ]);
            outputGradient[i * 4] = rgb[0];
            outputGradient[i * 4 + 1] = rgb[1];
            outputGradient[i * 4 + 2] = rgb[2];
            outputGradient[i * 4 + 3] = rgb[3];
        }
        return outputGradient;
    };

    var COOL = buildPerceptualLookupTable([
        [0x04, 0x20, 0x40, 0x50],
        [0x08, 0x40, 0x81, 0x7f],
        [0x08, 0x68, 0xac, 0xff],
        [0x2b, 0x8c, 0xbe, 0xff],
        [0x4e, 0xb3, 0xd3, 0xff],
        [0x7b, 0xcc, 0xc4, 0xff],
        [0xa8, 0xdd, 0xb5, 0xff],
        [0xcc, 0xeb, 0xc5, 0xff],
        [0xe0, 0xf3, 0xdb, 0xff],
        [0xf7, 0xfc, 0xf0, 0xff]
    ]);

    var HOT = buildPerceptualLookupTable([
        [0x40, 0x00, 0x13, 0x50],
        [0x80, 0x00, 0x26, 0x7f],
        [0xbd, 0x00, 0x26, 0xff],
        [0xe3, 0x1a, 0x1c, 0xff],
        [0xfc, 0x4e, 0x2a, 0xff],
        [0xfd, 0x8d, 0x3c, 0xff],
        [0xfe, 0xb2, 0x4c, 0xff],
        [0xfe, 0xd9, 0x76, 0xff],
        [0xff, 0xed, 0xa0, 0xff]
    ]);

    var VERDANT = buildPerceptualLookupTable([
        [0x00, 0x40, 0x26, 0x50],
        [0x00, 0x5a, 0x32, 0x7f],
        [0x23, 0x84, 0x43, 0xff],
        [0x41, 0xab, 0x5d, 0xff],
        [0x78, 0xc6, 0x79, 0xff],
        [0xad, 0xdd, 0x8e, 0xff],
        [0xd9, 0xf0, 0xa3, 0xff],
        [0xf7, 0xfc, 0xb9, 0xff],
        [0xff, 0xff, 0xe5, 0xff]
    ]);

    var SPECTRAL = buildPerceptualLookupTable([
        [0x26, 0x1a, 0x40, 0x50],
        [0x44, 0x2f, 0x72, 0x7f],
        [0xe1, 0x2b, 0x02, 0xff],
        [0x02, 0xdc, 0x01, 0xff],
        [0xff, 0xd2, 0x02, 0xff],
        [0xff, 0xff, 0xff, 0xff]
    ]);

    var TEMPERATURE = buildPerceptualLookupTable([
        [0x00, 0x16, 0x40, 0x50],
        [0x00, 0x39, 0x66, 0x7f],
        [0x31, 0x3d, 0x66, 0xff],
        [0xe1, 0x2b, 0x02, 0xff],
        [0xff, 0xd2, 0x02, 0xff],
        [0xff, 0xff, 0xff, 0xff]
    ]);

    var GREYSCALE = buildPerceptualLookupTable([
        [0x00, 0x00, 0x00, 0x7f],
        [0x40, 0x40, 0x40, 0xff],
        [0xff, 0xff, 0xff, 0xff]
    ]);

    var POLAR_HOT = buildPerceptualLookupTable([
        [ 0xff, 0x44, 0x00, 0xff ],
        [ 0xbd, 0xbd, 0xbd, 0xb0 ]
    ]);

    var POLAR_COLD = buildPerceptualLookupTable([
        [ 0xbd, 0xbd, 0xbd, 0xb0 ],
        [ 0x32, 0xa5, 0xf9, 0xff ]
    ]);

<<<<<<< HEAD
    var FLAT = buildFlatLookupTable([0xff, 0xff, 0xff, 0xff]);
=======
    var FIRE = buildPerceptualLookupTable([
        [0x96, 0x00, 0x00, 0x96],
        [0xff, 0xff, 0x32, 0xff]
    ]);
>>>>>>> 55b55714

    var buildLookupFunction = function(RAMP) {
        return function(scaledValue, inColor) {
            var index = Math.floor(scaledValue * (NUM_GRADIENT_STEPS - 1));
            inColor[0] = RAMP[index * 4];
            inColor[1] = RAMP[index * 4 + 1];
            inColor[2] = RAMP[index * 4 + 2];
            inColor[3] = RAMP[index * 4 + 3];
            return inColor;
        };
    };

    var concat = function(a, b) {
        var combined = new Float32Array(a.length + b.length);
        combined.set(a, 0);
        combined.set(b, a.length);
        return combined;
    };

    var ColorTables = {
        cool: COOL,
        hot: HOT,
        verdant: VERDANT,
        spectral: SPECTRAL,
        temperature: TEMPERATURE,
        grey: GREYSCALE,
        polar: concat(POLAR_HOT, POLAR_COLD)
    };

    var ColorRamp = {
        cool: buildLookupFunction(COOL),
        hot: buildLookupFunction(HOT),
        verdant: buildLookupFunction(VERDANT),
        spectral: buildLookupFunction(SPECTRAL),
        temperature: buildLookupFunction(TEMPERATURE),
        grey: buildLookupFunction(GREYSCALE),
        fire: buildLookupFunction(FIRE),
        polar: buildLookupFunction(concat(POLAR_HOT, POLAR_COLD))
        flat: buildLookupFunction(FLAT)
    };

    var setColorRamp = function(type) {
        var func = ColorRamp[type.toLowerCase()];
        if (func) {
            this._colorRamp = func;
            this._colorRampType = type;
        }
        return this;
    };

    var getColorRamp = function() {
        return this._colorRamp;
    };

    var getColorRampTable = function() {
        return ColorTables[this._colorRampType];
    };

    var initialize = function() {
        this._colorRamp = ColorRamp.verdant;
        this._colorRampType = 'verdant';
    };

    module.exports = {
        initialize: initialize,
        setColorRamp: setColorRamp,
        getColorRamp: getColorRamp,
        getColorRampTable: getColorRampTable,
        NUM_GRADIENT_STEPS: NUM_GRADIENT_STEPS
    };

}());<|MERGE_RESOLUTION|>--- conflicted
+++ resolved
@@ -176,14 +176,12 @@
         [ 0x32, 0xa5, 0xf9, 0xff ]
     ]);
 
-<<<<<<< HEAD
-    var FLAT = buildFlatLookupTable([0xff, 0xff, 0xff, 0xff]);
-=======
     var FIRE = buildPerceptualLookupTable([
         [0x96, 0x00, 0x00, 0x96],
         [0xff, 0xff, 0x32, 0xff]
     ]);
->>>>>>> 55b55714
+
+    var FLAT = buildFlatLookupTable([0xff, 0xff, 0xff, 0xff]);
 
     var buildLookupFunction = function(RAMP) {
         return function(scaledValue, inColor) {
