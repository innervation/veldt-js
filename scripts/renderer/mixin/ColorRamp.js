--- conflicted
+++ resolved
@@ -225,19 +225,15 @@
         flat: buildLookupFunction(FLAT)
     };
 
-<<<<<<< HEAD
-    let setColorRamp = function(type) {
+    let setColorRamp = function(type, baseColors) {
         let func = ColorRamp[type.toLowerCase()];
-=======
-    var setColorRamp = function(type, baseColors) {
-        var func = ColorRamp[type.toLowerCase()];
->>>>>>> d7614618
         if (func) {
             this._colorRamp = func;
         } else if (baseColors) {
             ColorRamp[type.toLowerCase()] = buildLookupFunction(buildPerceptualLookupTable(baseColors));
             this._colorRamp = ColorRamp[type.toLowerCase()];
         }
+            this._colorRampType = type.toLowerCase();
         return this;
     };
 
