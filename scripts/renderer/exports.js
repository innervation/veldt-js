(function() {

    'use strict';

    // canvas renderers
    var Canvas = {
        Heatmap: require('./type/canvas/Heatmap'),
<<<<<<< HEAD
        Preview: require('./type/canvas/Preview')
=======
        TopTrails: require('./type/canvas/TopTrails')
>>>>>>> d2bb1635
    };

    // html renderers
    var HTML = {
        Heatmap: require('./type/html/Heatmap'),
        Ring: require('./type/html/Ring'),
        WordCloud: require('./type/html/WordCloud'),
        WordHistogram: require('./type/html/WordHistogram')
    };

    // webgl renderers
    var WebGL = {
        Heatmap: require('./type/webgl/Heatmap')
    };

    // pending layer renderers
    var Pending = {
        Blink: require('./type/pending/Blink'),
        Spin: require('./type/pending/Spin'),
        BlinkSpin: require('./type/pending/BlinkSpin'),
    };

    // pending layer renderers
    var Debug = {
        Coord: require('./type/debug/Coord')
    };

    module.exports = {
        HTML: HTML,
        Canvas: Canvas,
        WebGL: WebGL,
        Debug: Debug,
        Pending: Pending
    };

}());<|MERGE_RESOLUTION|>--- conflicted
+++ resolved
@@ -5,11 +5,8 @@
     // canvas renderers
     var Canvas = {
         Heatmap: require('./type/canvas/Heatmap'),
-<<<<<<< HEAD
+        TopTrails: require('./type/canvas/TopTrails'),
         Preview: require('./type/canvas/Preview')
-=======
-        TopTrails: require('./type/canvas/TopTrails')
->>>>>>> d2bb1635
     };
 
     // html renderers
