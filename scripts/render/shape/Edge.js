'use strict';

const lumo = require('lumo');
const morton = require('../morton/Morton');
const BrightnessTransform = require('../shader/BrightnessTransform');
const ColorRampGLSL = require('../shader/ColorRamp');

const INSTANCED_SHADER = {
	common: [ BrightnessTransform.common, ColorRampGLSL.common ].join('\n'),
	vert:
		`
		attribute vec2 aPosition;
		attribute float aWeight;
		uniform vec2 uTileOffset;
		uniform float uScale;
		uniform vec2 uLODOffset;
		uniform float uLODScale;
		uniform mat4 uProjectionMatrix;
		uniform vec4 uViewport;
		uniform float uOpacity;
		varying vec4 vColor;
		void main() {
			vec2 wPosition = (aPosition * uScale * uLODScale) + (uTileOffset + (uScale * uLODOffset));
			gl_Position = uProjectionMatrix * vec4(wPosition, 0.0, 1.0);

			vec4 color;
			float x = wPosition[0];
			float y = wPosition[1];
			if (x >= uViewport[0] && x <= uViewport[2] && y >= uViewport[1] && y <= uViewport[3]) {
				color = brightnessTransform(colorRampLookup(aWeight));
				color.a = color.a * uOpacity;
			} else {
				color = vec4(0.0, 0.0, 0.0, 0.0);
			}

			vColor = color;
		}
		`,
	frag:
		`
		varying vec4 vColor;
		void main() {
			gl_FragColor = vColor;
		}
		`
};

const INDIVIDUAL_SHADER = {
	common: [ BrightnessTransform.common, ColorRampGLSL.common ].join('\n'),
	vert:
		`
		attribute vec2 aPosition;
		uniform vec2 uTileOffset;
		uniform float uScale;
		uniform mat4 uProjectionMatrix;
		uniform vec2 uPointA;
		uniform vec2 uPointB;
		uniform vec2 uWeights;
		uniform float uOpacity;
		varying vec4 vColor;
		void main() {
			vec2 wPosition;
			float wWeight;
			if (aPosition.x > 0.0) {
				wPosition = (uPointA * uScale) + uTileOffset;
				wWeight = uWeights.x;
			} else {
				wPosition = (uPointB * uScale) + uTileOffset;
				wWeight = uWeights.y;
			}
			gl_Position = uProjectionMatrix * vec4(wPosition, 0.0, 1.0);
			vec4 color = brightnessTransform(colorRampLookup(wWeight));
			vColor = vec4(color.rgb, color.a * uOpacity);
		}
		`,
	frag:
		`
		varying vec4 vColor;
		void main() {
			gl_FragColor = vColor;
		}
		`
};

const createLine = function(gl) {
	const vertices = new Float32Array(2);
	vertices[0] = 1.0;
	vertices[1] = 1.0;
	vertices[2] = -1.0;
	vertices[3] = -1.0;
	// create quad buffer
	return new lumo.VertexBuffer(
		gl,
		vertices,
		{
			0: {
				size: 2,
				type: 'FLOAT'
			}
		},
		{
			mode: 'LINES',
			count: 1
		});
};

const getOffsetIndices = function(x, y, extent, lod) {
	const partitions = Math.pow(2, lod);
	const xcell = x * partitions;
	const ycell = y * partitions;
	const stride = extent * partitions;
	const start = morton(xcell, ycell);
	const stop = start + (stride * stride);
	return [ start, stop ];
};

const draw = function(shader, atlas, renderables) {
	// for each renderable
	renderables.forEach(renderable => {
		// set tile uniforms
		shader.setUniform('uScale', renderable.scale);
		shader.setUniform('uTileOffset', renderable.tileOffset);
		shader.setUniform('uLODScale', 1);
		shader.setUniform('uLODOffset', [0, 0]);
		// draw the points
		atlas.draw(renderable.hash, 'LINES');
	});
};

const drawLOD = function(shader, atlas, plot, lod, renderables) {
	const zoom = Math.round(plot.zoom);
	// for each renderable
	renderables.forEach(renderable => {

		// distance between actual zoom and the LOD of tile
		const dist = Math.abs(renderable.tile.coord.z - zoom);

		if (dist > lod) {
			// not enough lod to support it
			return;
		}

		const xOffset = renderable.uvOffset[0];
		const yOffset = renderable.uvOffset[1];
		const extent = renderable.uvOffset[3];

		// set tile uniforms
		shader.setUniform('uScale', renderable.scale);
		shader.setUniform('uTileOffset', renderable.tileOffset);

		const lodScale = 1 / extent;

		const lodOffset = [
			-(xOffset * lodScale * plot.tileSize),
			-(yOffset * lodScale * plot.tileSize)];

		shader.setUniform('uLODScale', 1 / extent);
		shader.setUniform('uLODOffset', lodOffset);
		// get byte offset and count
		const [ start, stop ] = getOffsetIndices(
			xOffset,
			yOffset,
			extent,
			lod);

		const edges = renderable.tile.data.edges;
		const offsets = renderable.tile.data.offsets;

		const startByte = offsets[start];
		const stopByte = (stop === offsets.length) ? edges.byteLength : offsets[stop];

		const offset = startByte / (atlas.stride * 4);
		const count = (stopByte - startByte) / (atlas.stride * 4);
		if (count > 0) {
			// draw the edges
			atlas.draw(renderable.hash, 'LINES', offset, count);
		}
	});
};

class Edge {

	constructor(renderer, transform, colorRamp) {
		this.renderer = renderer;
		this.setTransform(transform);
		this.setColorRamp(colorRamp);
		this.line = createLine(renderer.gl);
	}

	setTransform(transform) {
		// re-compile shaders
		this.shader = {
			instanced: this.renderer.createShader(
				ColorRampGLSL.addTransformDefine(INSTANCED_SHADER, transform)),
			individual: this.renderer.createShader(
				ColorRampGLSL.addTransformDefine(INDIVIDUAL_SHADER, transform))
		};
	}

	setColorRamp(colorRamp) {
		this.ramp = ColorRampGLSL.createRampTexture(this.renderer.gl, colorRamp);
	}
<<<<<<< HEAD

	drawInstanced(atlas) {
=======
	drawInstanced(atlas, opacity) {
>>>>>>> 558fe2d8

		const shader = this.shader.instanced;
		const renderer = this.renderer;
		const layer = renderer.layer;
		const plot = layer.plot;
		const ramp = this.ramp;
		const extrema = layer.getExtrema();
		const projection = renderer.getOrthoMatrix();
		const viewportSize = plot.getTargetViewportPixelSize();


		// bind shader
		shader.use();

		// bind color ramp
		ramp.bind(0);

		// set global uniforms
		shader.setUniform('uProjectionMatrix', projection);
		shader.setUniform('uBrightness', renderer.brightness);
		shader.setUniform('uColorRampSampler', 0);
		shader.setUniform('uColorRampSize', ramp.width);
		shader.setUniform('uOpacity', opacity);
		shader.setUniform('uRangeMin', renderer.range[0]);
		shader.setUniform('uRangeMax', renderer.range[1]);
		shader.setUniform('uMin', extrema.min);
		shader.setUniform('uMax', extrema.max);
		shader.setUniform('uViewport', [
			0,
			0,
			viewportSize.width,
			viewportSize.height
		]);

		// binds the vertex atlas
		atlas.bind();

		if (layer.lod > 0) {
			// draw using LOD
			drawLOD(
				shader,
				atlas,
				plot,
				layer.lod,
				renderer.getRenderablesLOD());
		} else {
			// draw non-LOD
			draw(
				shader,
				atlas,
				renderer.getRenderables());
		}

		// unbind
		atlas.unbind();
	}
<<<<<<< HEAD

	drawIndividual(target) {
=======
	drawIndividual(target, opacity) {
>>>>>>> 558fe2d8

		const shader = this.shader.individual;
		const line = this.line;
		const renderer = this.renderer;
		const layer = renderer.layer;
		const plot = layer.plot;
		const ramp = this.ramp;
		const extrema = layer.getExtrema();
		const projection = renderer.getOrthoMatrix();
		const viewportOffset = plot.getViewportPixelOffset();

		// get tile offset
		const coord = target.tile.coord;
		const scale = Math.pow(2, plot.zoom - coord.z);
		const tileOffset = [
			(coord.x * scale * plot.tileSize) - viewportOffset.x,
			(coord.y * scale * plot.tileSize) - viewportOffset.y
		];

		// bind shader
		shader.use();

		// bind color ramp
		ramp.bind(0);

		shader.setUniform('uProjectionMatrix', projection);
		shader.setUniform('uTileOffset', tileOffset);
		shader.setUniform('uPointA', [ target.a.x, target.a.y ]);
		shader.setUniform('uPointB', [ target.b.x, target.b.y ]);
		shader.setUniform('uWeights', [ target.a.weight, target.b.weight ]);
		shader.setUniform('uScale', scale);
		shader.setUniform('uBrightness', renderer.brightness);
		shader.setUniform('uColorRampSampler', 0);
		shader.setUniform('uColorRampSize', ramp.width);
		shader.setUniform('uOpacity', opacity);
		shader.setUniform('uRangeMin', renderer.range[0]);
		shader.setUniform('uRangeMax', renderer.range[1]);
		shader.setUniform('uMin', extrema.min);
		shader.setUniform('uMax', extrema.max);

		// binds the buffer to instance
		line.bind();

		// draw the points
		line.draw();

		// unbind
		line.unbind();
	}
}

module.exports = Edge;<|MERGE_RESOLUTION|>--- conflicted
+++ resolved
@@ -200,12 +200,7 @@
 	setColorRamp(colorRamp) {
 		this.ramp = ColorRampGLSL.createRampTexture(this.renderer.gl, colorRamp);
 	}
-<<<<<<< HEAD
-
-	drawInstanced(atlas) {
-=======
 	drawInstanced(atlas, opacity) {
->>>>>>> 558fe2d8
 
 		const shader = this.shader.instanced;
 		const renderer = this.renderer;
@@ -262,12 +257,7 @@
 		// unbind
 		atlas.unbind();
 	}
-<<<<<<< HEAD
-
-	drawIndividual(target) {
-=======
 	drawIndividual(target, opacity) {
->>>>>>> 558fe2d8
 
 		const shader = this.shader.individual;
 		const line = this.line;
